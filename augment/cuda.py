--- conflicted
+++ resolved
@@ -7,11 +7,7 @@
 from torch_fftconv import fft_conv1d
 from pathlib import Path
 
-<<<<<<< HEAD
-__all__ = ['SpeedPerturb', 'RandomPitch', 'RandomConvolutions']
-=======
-__all__ = ["SpeedPerturb", "RandomPitch"]
->>>>>>> 73827b0e
+__all__ = ["SpeedPerturb", "RandomPitch", "RandomConvolutions"]
 
 
 class CudaBase(nn.Module):
@@ -115,8 +111,8 @@
         stretched_spec = self.stretcher(spec, self.rates[index])
         stretched_stems = self.inv_spec(stretched_spec)
         shifted_stems = self.resamplers[index](
-<<<<<<< HEAD
-            stretched_stems.view(-1, stretched_stems.shape[-1])).view(*stretched_stems.shape[:-1], -1)
+            stretched_stems.view(-1, stretched_stems.shape[-1])
+        ).view(*stretched_stems.shape[:-1], -1)
         return shifted_stems
 
 
@@ -147,9 +143,4 @@
         padded_stems = F.pad(stems, (ir.shape[-1] - 1, 0))
         # TODO: dynamically use F.conv1d if impulse is short
         convolved_stems = fft_conv1d(padded_stems, ir_flipped, groups=2)
-        return convolved_stems
-=======
-            stretched_stems.view(-1, stretched_stems.shape[-1])
-        ).view(*stretched_stems.shape[:-1], -1)
-        return shifted_stems
->>>>>>> 73827b0e
+        return convolved_stems