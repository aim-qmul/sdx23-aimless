--- conflicted
+++ resolved
@@ -7,11 +7,7 @@
 from torch_fftconv import fft_conv1d
 from pathlib import Path
 
-<<<<<<< HEAD
-__all__ = ["SpeedPerturb", "RandomPitch", "RandomConvolutions"]
-=======
-__all__ = ["SpeedPerturb", "RandomPitch", "CudaBase"]
->>>>>>> 8bfbd556
+__all__ = ["SpeedPerturb", "RandomPitch", "RandomConvolutions", "CudaBase"]
 
 
 class CudaBase(nn.Module):
