name: demixing
channels:
  - defaults
  - pytorch
  - nvidia

dependencies:
  - pip
  - numpy
  - pytorch
  - torchaudio
  - torchvision
  - cudatoolkit=11.7
  - pip:
    - pytorch-lightning[extra]
    - torch-optimizer
    - musdb
    - git+https://github.com/yoyololicon/norbert
    - pedalboard
    - audio-data-pytorch
    - pyloudnorm
<<<<<<< HEAD
    - torch_fftconv
=======
    - streamlit 
    - librosa
>>>>>>> f3ffa7e7
<|MERGE_RESOLUTION|>--- conflicted
+++ resolved
@@ -19,9 +19,6 @@
     - pedalboard
     - audio-data-pytorch
     - pyloudnorm
-<<<<<<< HEAD
     - torch_fftconv
-=======
     - streamlit 
-    - librosa
->>>>>>> f3ffa7e7
+    - librosa