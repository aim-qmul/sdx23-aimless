--- conflicted
+++ resolved
@@ -67,7 +67,6 @@
         channels: 48
     criterion: 
       class_path: loss.time.L1Loss
-<<<<<<< HEAD
     transforms:
     - class_path: augment.cuda.SpeedPerturb
       init_args:
@@ -86,15 +85,7 @@
         - 1
         - 2
         p: 0.2
-    targets:
-    - vocals
-    - drums
-    - bass
-    - other
-=======
-    apply_transforms: true
     targets: {vocals, drums, bass, other}
->>>>>>> 6ee18522
 data:
   class_path: lightning.data.MUSDB
   init_args:
